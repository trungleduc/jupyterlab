--- conflicted
+++ resolved
@@ -1,5 +1,6 @@
 import { CodeEditor } from '@jupyterlab/codeeditor';
 import { IDocumentWidget } from '@jupyterlab/docregistry';
+import { TranslationBundle } from '@jupyterlab/translation';
 import type * as CodeMirror from 'codemirror';
 import type * as lsProtocol from 'vscode-languageserver-protocol';
 
@@ -26,11 +27,6 @@
 } from '../virtual/codemirror_editor';
 import { VirtualDocument } from '../virtual/document';
 import { IEditorChange } from '../virtual/editor';
-<<<<<<< HEAD
-import { ILSPLogConsole } from '../tokens';
-import { TranslationBundle } from '@jupyterlab/translation';
-=======
->>>>>>> a53b2845
 
 function toDocumentChanges(changes: {
   [uri: string]: lsProtocol.TextEdit[];
