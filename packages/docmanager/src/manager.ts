// Copyright (c) Jupyter Development Team.
// Distributed under the terms of the Modified BSD License.

import { ISessionContext } from '@jupyterlab/apputils';

import { PathExt } from '@jupyterlab/coreutils';

import { UUID } from '@lumino/coreutils';

import {
  DocumentRegistry,
  Context,
  IDocumentWidget
} from '@jupyterlab/docregistry';

import { Contents, Kernel, ServiceManager } from '@jupyterlab/services';

import { ArrayExt, find } from '@lumino/algorithm';

import { IDisposable } from '@lumino/disposable';

import { AttachedProperty } from '@lumino/properties';

import { ISignal, Signal } from '@lumino/signaling';

import { Widget } from '@lumino/widgets';

import { SaveHandler } from './savehandler';

import { IDocumentManager } from './tokens';

import { DocumentWidgetManager } from './widgetmanager';

/**
 * The document manager.
 *
 * #### Notes
 * The document manager is used to register model and widget creators,
 * and the file browser uses the document manager to create widgets. The
 * document manager maintains a context for each path and model type that is
 * open, and a list of widgets for each context. The document manager is in
 * control of the proper closing and disposal of the widgets and contexts.
 */
export class DocumentManager implements IDocumentManager {
  /**
   * Construct a new document manager.
   */
  constructor(options: DocumentManager.IOptions) {
    this.registry = options.registry;
    this.services = options.manager;

    this._opener = options.opener;
    this._when = options.when || options.manager.ready;

    let widgetManager = new DocumentWidgetManager({ registry: this.registry });
    widgetManager.activateRequested.connect(this._onActivateRequested, this);
    this._widgetManager = widgetManager;
    this._setBusy = options.setBusy;
  }

  /**
   * The registry used by the manager.
   */
  readonly registry: DocumentRegistry;

  /**
   * The service manager used by the manager.
   */
  readonly services: ServiceManager.IManager;

  /**
   * A signal emitted when one of the documents is activated.
   */
  get activateRequested(): ISignal<this, string> {
    return this._activateRequested;
  }

  /**
   * Whether to autosave documents.
   */
  get autosave(): boolean {
    return this._autosave;
  }

  set autosave(value: boolean) {
    this._autosave = value;

    // For each existing context, start/stop the autosave handler as needed.
    this._contexts.forEach(context => {
      const handler = Private.saveHandlerProperty.get(context);
      if (!handler) {
        return;
      }
      if (value === true && !handler.isActive) {
        handler.start();
      } else if (value === false && handler.isActive) {
        handler.stop();
      }
    });
  }

  /**
   * Determines the time interval for autosave in seconds.
   */
  get autosaveInterval(): number {
    return this._autosaveInterval;
  }

  set autosaveInterval(value: number) {
    this._autosaveInterval = value;

    // For each existing context, set the save interval as needed.
    this._contexts.forEach(context => {
      const handler = Private.saveHandlerProperty.get(context);
      if (!handler) {
        return;
      }
      handler.saveInterval = value || 120;
    });
  }

  /**
   * Get whether the document manager has been disposed.
   */
  get isDisposed(): boolean {
    return this._isDisposed;
  }

  /**
   * Dispose of the resources held by the document manager.
   */
  dispose(): void {
    if (this.isDisposed) {
      return;
    }
    this._isDisposed = true;

    // Clear any listeners for our signals.
    Signal.clearData(this);

    // Close all the widgets for our contexts and dispose the widget manager.
    this._contexts.forEach(context => {
      return this._widgetManager.closeWidgets(context);
    });
    this._widgetManager.dispose();

    // Clear the context list.
    this._contexts.length = 0;
  }

  /**
   * Clone a widget.
   *
   * @param widget - The source widget.
   *
   * @returns A new widget or `undefined`.
   *
   * #### Notes
   *  Uses the same widget factory and context as the source, or returns
   *  `undefined` if the source widget is not managed by this manager.
   */
  cloneWidget(widget: Widget): IDocumentWidget | undefined {
    return this._widgetManager.cloneWidget(widget);
  }

  /**
   * Close all of the open documents.
   *
   * @returns A promise resolving when the widgets are closed.
   */
  closeAll(): Promise<void> {
    return Promise.all(
      this._contexts.map(context => this._widgetManager.closeWidgets(context))
    ).then(() => undefined);
  }

  /**
   * Close the widgets associated with a given path.
   *
   * @param path - The target path.
   *
   * @returns A promise resolving when the widgets are closed.
   */
  closeFile(path: string): Promise<void> {
    const close = this._contextsForPath(path).map(c =>
      this._widgetManager.closeWidgets(c)
    );
    return Promise.all(close).then(x => undefined);
  }

  /**
   * Get the document context for a widget.
   *
   * @param widget - The widget of interest.
   *
   * @returns The context associated with the widget, or `undefined` if no such
   * context exists.
   */
  contextForWidget(widget: Widget): DocumentRegistry.Context | undefined {
    return this._widgetManager.contextForWidget(widget);
  }

  /**
   * Copy a file.
   *
   * @param fromFile - The full path of the original file.
   *
   * @param toDir - The full path to the target directory.
   *
   * @returns A promise which resolves to the contents of the file.
   */
  copy(fromFile: string, toDir: string): Promise<Contents.IModel> {
    return this.services.contents.copy(fromFile, toDir);
  }

  /**
   * Create a new file and return the widget used to view it.
   *
   * @param path - The file path to create.
   *
   * @param widgetName - The name of the widget factory to use. 'default' will use the default widget.
   *
   * @param kernel - An optional kernel name/id to override the default.
   *
   * @returns The created widget, or `undefined`.
   *
   * #### Notes
   * This function will return `undefined` if a valid widget factory
   * cannot be found.
   */
  createNew(
    path: string,
    widgetName = 'default',
    kernel?: Partial<Kernel.IModel>
  ): Widget | undefined {
    return this._createOrOpenDocument('create', path, widgetName, kernel);
  }

  /**
   * Delete a file.
   *
   * @param path - The full path to the file to be deleted.
   *
   * @returns A promise which resolves when the file is deleted.
   *
   * #### Notes
   * If there is a running session associated with the file and no other
   * sessions are using the kernel, the session will be shut down.
   */
  deleteFile(path: string): Promise<void> {
    return this.services.sessions
      .stopIfNeeded(path)
      .then(() => {
        return this.services.contents.delete(path);
      })
      .then(() => {
        this._contextsForPath(path).forEach(context =>
          this._widgetManager.deleteWidgets(context)
        );
        return Promise.resolve(void 0);
      });
  }

  /**
   * See if a widget already exists for the given path and widget name.
   *
   * @param path - The file path to use.
   *
   * @param widgetName - The name of the widget factory to use. 'default' will use the default widget.
   *
   * @returns The found widget, or `undefined`.
   *
   * #### Notes
   * This can be used to find an existing widget instead of opening
   * a new widget.
   */
  findWidget(
    path: string,
    widgetName: string | null = 'default'
  ): IDocumentWidget | undefined {
    let newPath = PathExt.normalize(path);
    let widgetNames = [widgetName];
    if (widgetName === 'default') {
      let factory = this.registry.defaultWidgetFactory(newPath);
      if (!factory) {
        return undefined;
      }
      widgetNames = [factory.name];
    } else if (widgetName === null) {
      widgetNames = this.registry
        .preferredWidgetFactories(newPath)
        .map(f => f.name);
    }

    for (let context of this._contextsForPath(newPath)) {
      for (const widgetName of widgetNames) {
        if (widgetName !== null) {
          let widget = this._widgetManager.findWidget(context, widgetName);
          if (widget) {
            return widget;
          }
        }
      }
    }
    return undefined;
  }

  /**
   * Create a new untitled file.
   *
   * @param options - The file content creation options.
   */
  newUntitled(options: Contents.ICreateOptions): Promise<Contents.IModel> {
    if (options.type === 'file') {
      options.ext = options.ext || '.txt';
    }
    return this.services.contents.newUntitled(options);
  }

  /**
   * Open a file and return the widget used to view it.
   *
   * @param path - The file path to open.
   *
   * @param widgetName - The name of the widget factory to use. 'default' will use the default widget.
   *
   * @param kernel - An optional kernel name/id to override the default.
   *
   * @returns The created widget, or `undefined`.
   *
   * #### Notes
   * This function will return `undefined` if a valid widget factory
   * cannot be found.
   */
  open(
    path: string,
    widgetName = 'default',
    kernel?: Partial<Kernel.IModel>,
    options?: DocumentRegistry.IOpenOptions
  ): IDocumentWidget | undefined {
    return this._createOrOpenDocument(
      'open',
      path,
      widgetName,
      kernel,
      options
    );
  }

  /**
   * Open a file and return the widget used to view it.
   * Reveals an already existing editor.
   *
   * @param path - The file path to open.
   *
   * @param widgetName - The name of the widget factory to use. 'default' will use the default widget.
   *
   * @param kernel - An optional kernel name/id to override the default.
   *
   * @returns The created widget, or `undefined`.
   *
   * #### Notes
   * This function will return `undefined` if a valid widget factory
   * cannot be found.
   */
  openOrReveal(
    path: string,
    widgetName = 'default',
    kernel?: Partial<Kernel.IModel>,
    options?: DocumentRegistry.IOpenOptions
  ): IDocumentWidget | undefined {
    let widget = this.findWidget(path, widgetName);
    if (widget) {
      this._opener.open(widget, options || {});
      return widget;
    }
    return this.open(path, widgetName, kernel, options || {});
  }

  /**
   * Overwrite a file.
   *
   * @param oldPath - The full path to the original file.
   *
   * @param newPath - The full path to the new file.
   *
   * @returns A promise containing the new file contents model.
   */
  overwrite(oldPath: string, newPath: string): Promise<Contents.IModel> {
    // Cleanly overwrite the file by moving it, making sure the original does
    // not exist, and then renaming to the new path.
    const tempPath = `${newPath}.${UUID.uuid4()}`;
    const cb = () => this.rename(tempPath, newPath);
    return this.rename(oldPath, tempPath)
      .then(() => {
        return this.deleteFile(newPath);
      })
      .then(cb, cb);
  }

  /**
   * Rename a file or directory.
   *
   * @param oldPath - The full path to the original file.
   *
   * @param newPath - The full path to the new file.
   *
   * @returns A promise containing the new file contents model.  The promise
   * will reject if the newPath already exists.  Use [[overwrite]] to overwrite
   * a file.
   */
  rename(oldPath: string, newPath: string): Promise<Contents.IModel> {
    return this.services.contents.rename(oldPath, newPath);
  }

  /**
   * Find a context for a given path and factory name.
   */
  private _findContext(
    path: string,
    factoryName: string
  ): Private.IContext | undefined {
    const normalizedPath = this.services.contents.normalize(path);
    return find(this._contexts, context => {
      return (
        context.path === normalizedPath && context.factoryName === factoryName
      );
    });
  }

  /**
   * Get the contexts for a given path.
   *
   * #### Notes
   * There may be more than one context for a given path if the path is open
   * with multiple model factories (for example, a notebook can be open with a
   * notebook model factory and a text model factory).
   */
  private _contextsForPath(path: string): Private.IContext[] {
    const normalizedPath = this.services.contents.normalize(path);
    return this._contexts.filter(context => context.path === normalizedPath);
  }

  /**
   * Create a context from a path and a model factory.
   */
  private _createContext(
    path: string,
    factory: DocumentRegistry.ModelFactory,
<<<<<<< HEAD
    kernelPreference?: IClientSession.IKernelPreference
=======
    kernelPreference: ISessionContext.IKernelPreference
>>>>>>> 28cef062
  ): Private.IContext {
    // TODO: Make it impossible to open two different contexts for the same
    // path. Or at least prompt the closing of all widgets associated with the
    // old context before opening the new context. This will make things much
    // more consistent for the users, at the cost of some confusion about what
    // models are and why sometimes they cannot open the same file in different
    // widgets that have different models.

    // Allow options to be passed when adding a sibling.
    let adopter = (
      widget: IDocumentWidget,
      options?: DocumentRegistry.IOpenOptions
    ) => {
      this._widgetManager.adoptWidget(context, widget);
      this._opener.open(widget, options);
    };
    let modelDBFactory =
      this.services.contents.getModelDBFactory(path) || undefined;
    let context = new Context({
      opener: adopter,
      manager: this.services,
      factory,
      path,
      kernelPreference,
      modelDBFactory,
      setBusy: this._setBusy
    });
    let handler = new SaveHandler({
      context,
      saveInterval: this.autosaveInterval
    });
    Private.saveHandlerProperty.set(context, handler);
    void context.ready.then(() => {
      if (this.autosave) {
        handler.start();
      }
    });
    context.disposed.connect(this._onContextDisposed, this);
    this._contexts.push(context);
    return context;
  }

  /**
   * Handle a context disposal.
   */
  private _onContextDisposed(context: Private.IContext): void {
    ArrayExt.removeFirstOf(this._contexts, context);
  }

  /**
   * Get the widget factory for a given widget name.
   */
  private _widgetFactoryFor(
    path: string,
    widgetName: string
  ): DocumentRegistry.WidgetFactory | undefined {
    let { registry } = this;
    if (widgetName === 'default') {
      let factory = registry.defaultWidgetFactory(path);
      if (!factory) {
        return undefined;
      }
      widgetName = factory.name;
    }
    return registry.getWidgetFactory(widgetName);
  }

  /**
   * Creates a new document, or loads one from disk, depending on the `which` argument.
   * If `which==='create'`, then it creates a new document. If `which==='open'`,
   * then it loads the document from disk.
   *
   * The two cases differ in how the document context is handled, but the creation
   * of the widget and launching of the kernel are identical.
   */
  private _createOrOpenDocument(
    which: 'open' | 'create',
    path: string,
    widgetName = 'default',
    kernel?: Partial<Kernel.IModel>,
    options?: DocumentRegistry.IOpenOptions
  ): IDocumentWidget | undefined {
    let widgetFactory = this._widgetFactoryFor(path, widgetName);
    if (!widgetFactory) {
      return undefined;
    }
    let modelName = widgetFactory.modelName || 'text';
    let factory = this.registry.getModelFactory(modelName);
    if (!factory) {
      return undefined;
    }

    // Handle the kernel pereference.
    let preference = this.registry.getKernelPreference(
      path,
      widgetFactory.name,
      kernel
    );

    let context: Private.IContext | null;
    let ready: Promise<void> = Promise.resolve(undefined);

    // Handle the load-from-disk case
    if (which === 'open') {
      // Use an existing context if available.
      context = this._findContext(path, factory.name) || null;
      if (!context) {
        context = this._createContext(path, factory, preference);
        // Populate the model, either from disk or a
        // model backend.
        ready = this._when.then(() => context!.initialize(false));
      }
    } else if (which === 'create') {
      context = this._createContext(path, factory, preference);
      // Immediately save the contents to disk.
      ready = this._when.then(() => context!.initialize(true));
    } else {
      throw new Error(`Invalid argument 'which': ${which}`);
    }

    let widget = this._widgetManager.createWidget(widgetFactory, context);
    this._opener.open(widget, options || {});

    // If the initial opening of the context fails, dispose of the widget.
    ready.catch(err => {
      widget.close();
    });

    return widget;
  }

  /**
   * Handle an activateRequested signal from the widget manager.
   */
  private _onActivateRequested(
    sender: DocumentWidgetManager,
    args: string
  ): void {
    this._activateRequested.emit(args);
  }

  private _activateRequested = new Signal<this, string>(this);
  private _contexts: Private.IContext[] = [];
  private _opener: DocumentManager.IWidgetOpener;
  private _widgetManager: DocumentWidgetManager;
  private _isDisposed = false;
  private _autosave = true;
  private _autosaveInterval = 120;
  private _when: Promise<void>;
  private _setBusy: (() => IDisposable) | undefined;
}

/**
 * A namespace for document manager statics.
 */
export namespace DocumentManager {
  /**
   * The options used to initialize a document manager.
   */
  export interface IOptions {
    /**
     * A document registry instance.
     */
    registry: DocumentRegistry;

    /**
     * A service manager instance.
     */
    manager: ServiceManager.IManager;

    /**
     * A widget opener for sibling widgets.
     */
    opener: IWidgetOpener;

    /**
     * A promise for when to start using the manager.
     */
    when?: Promise<void>;

    /**
     * A function called when a kernel is busy.
     */
    setBusy?: () => IDisposable;
  }

  /**
   * An interface for a widget opener.
   */
  export interface IWidgetOpener {
    /**
     * Open the given widget.
     */
    open(
      widget: IDocumentWidget,
      options?: DocumentRegistry.IOpenOptions
    ): void;
  }
}

/**
 * A namespace for private data.
 */
namespace Private {
  /**
   * An attached property for a context save handler.
   */
  export const saveHandlerProperty = new AttachedProperty<
    DocumentRegistry.Context,
    SaveHandler | undefined
  >({
    name: 'saveHandler',
    create: () => undefined
  });

  /**
   * A type alias for a standard context.
   *
   * #### Notes
   * We define this as an interface of a specific implementation so that we can
   * use the implementation-specific functions.
   */
  export interface IContext extends Context<DocumentRegistry.IModel> {
    /* no op */
  }
}<|MERGE_RESOLUTION|>--- conflicted
+++ resolved
@@ -447,11 +447,7 @@
   private _createContext(
     path: string,
     factory: DocumentRegistry.ModelFactory,
-<<<<<<< HEAD
-    kernelPreference?: IClientSession.IKernelPreference
-=======
-    kernelPreference: ISessionContext.IKernelPreference
->>>>>>> 28cef062
+    kernelPreference?: ISessionContext.IKernelPreference
   ): Private.IContext {
     // TODO: Make it impossible to open two different contexts for the same
     // path. Or at least prompt the closing of all widgets associated with the
