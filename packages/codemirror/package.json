{
  "name": "@jupyterlab/codemirror",
  "version": "2.0.0-alpha.4",
  "description": "JupyterLab - CodeMirror Editor Provider",
  "homepage": "https://github.com/jupyterlab/jupyterlab",
  "bugs": {
    "url": "https://github.com/jupyterlab/jupyterlab/issues"
  },
  "repository": {
    "type": "git",
    "url": "https://github.com/jupyterlab/jupyterlab.git"
  },
  "license": "BSD-3-Clause",
  "author": "Project Jupyter",
  "files": [
    "lib/*.d.ts",
    "lib/*.js.map",
    "lib/*.js",
    "style/*.css"
  ],
  "sideEffects": true,
  "main": "lib/index.js",
  "types": "lib/index.d.ts",
  "style": "style/index.css",
  "directories": {
    "lib": "lib/"
  },
  "scripts": {
    "build": "tsc -b",
    "clean": "rimraf lib",
    "docs": "typedoc src",
    "prepublishOnly": "npm run build",
    "watch": "tsc -b --watch"
  },
  "dependencies": {
    "@jupyterlab/apputils": "^2.0.0-alpha.4",
    "@jupyterlab/codeeditor": "^2.0.0-alpha.4",
    "@jupyterlab/coreutils": "^4.0.0-alpha.4",
    "@jupyterlab/observables": "^3.0.0-alpha.4",
    "@jupyterlab/statusbar": "^2.0.0-alpha.4",
<<<<<<< HEAD
    "@lumino/algorithm": "^1.2.0",
    "@lumino/commands": "^1.8.0",
    "@lumino/coreutils": "^1.3.1",
    "@lumino/disposable": "^1.3.0",
=======
    "@lumino/algorithm": "^1.2.1",
    "@lumino/commands": "^1.9.0",
    "@lumino/coreutils": "^1.4.0",
    "@lumino/disposable": "^1.3.2",
>>>>>>> 72d9e17d
    "@lumino/polling": "^1.0.1",
    "@lumino/signaling": "^1.3.2",
    "@lumino/widgets": "^1.9.4",
    "codemirror": "~5.49.2",
    "react": "~16.9.0"
  },
  "devDependencies": {
    "@types/codemirror": "^0.0.76",
    "rimraf": "~3.0.0",
    "typedoc": "^0.15.4",
    "typescript": "~3.7.3"
  },
  "publishConfig": {
    "access": "public"
  },
  "jupyterlab": {
    "extraStyles": {
      "codemirror": [
        "lib/codemirror.css",
        "addon/dialog/dialog.css",
        "addon/fold/foldgutter.css",
        "theme/material.css",
        "theme/zenburn.css",
        "theme/abcdef.css",
        "theme/base16-light.css",
        "theme/base16-dark.css",
        "theme/dracula.css",
        "theme/hopscotch.css",
        "theme/mbo.css",
        "theme/mdn-like.css",
        "theme/seti.css",
        "theme/solarized.css",
        "theme/the-matrix.css",
        "theme/xq-light.css"
      ]
    }
  }
}<|MERGE_RESOLUTION|>--- conflicted
+++ resolved
@@ -38,17 +38,10 @@
     "@jupyterlab/coreutils": "^4.0.0-alpha.4",
     "@jupyterlab/observables": "^3.0.0-alpha.4",
     "@jupyterlab/statusbar": "^2.0.0-alpha.4",
-<<<<<<< HEAD
-    "@lumino/algorithm": "^1.2.0",
-    "@lumino/commands": "^1.8.0",
-    "@lumino/coreutils": "^1.3.1",
-    "@lumino/disposable": "^1.3.0",
-=======
     "@lumino/algorithm": "^1.2.1",
     "@lumino/commands": "^1.9.0",
     "@lumino/coreutils": "^1.4.0",
     "@lumino/disposable": "^1.3.2",
->>>>>>> 72d9e17d
     "@lumino/polling": "^1.0.1",
     "@lumino/signaling": "^1.3.2",
     "@lumino/widgets": "^1.9.4",
