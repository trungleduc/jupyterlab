// Copyright (c) Jupyter Development Team.
// Distributed under the terms of the Modified BSD License.

import { IIterator } from '@lumino/algorithm';

import { PartialJSONObject, JSONValue } from '@lumino/coreutils';

import { IDisposable, IObservableDisposable } from '@lumino/disposable';

import { ISignal } from '@lumino/signaling';

import { ServerConnection } from '..';

import * as KernelMessage from './messages';

import { KernelSpec } from '../kernelspec';
import { IManager as IBaseManager } from '../basemanager';

import { IModel, IKernelOptions } from './restapi';

export { Status } from './messages';
export { IModel, IKernelOptions };

/**
 * Interface of a Kernel connection that is managed by a session.
 *
 * #### Notes
 * The Kernel object is tied to the lifetime of the Kernel id, which is a
 * unique id for the Kernel session on the server.  The Kernel object manages
 * a websocket connection internally, and will auto-restart if the websocket
 * temporarily loses connection.  Restarting creates a new Kernel process on
 * the server, but preserves the Kernel id.
 *
 * The IKernelConnection is notably missing the full IKernel signals. This
 * interface is for situations where a kernel may change, but we want a user
 * to not have to worry about disconnecting and reconnecting signals when a
 * kernel is swapped. The object that maintains an IKernel, but only provides
 * a user with an IKernelConnection should proxy the appropriate IKernel
 * signals for the user with its own signals. The advantage is that when the
 * kernel is changed, the object itself can take care of disconnecting and
 * reconnecting listeners.
 */
export interface IKernelConnection extends IObservableDisposable {
  /**
   * The id of the server-side kernel.
   */
<<<<<<< HEAD
  export interface IKernelConnection extends IDisposable {
    /**
     * The id of the server-side kernel.
     */
    readonly id: string;

    /**
     * The name of the server-side kernel.
     */
    readonly name: string;

    /**
     * The model associated with the kernel.
     */
    readonly model: Kernel.IModel;

    /**
     * The client username.
     */
    readonly username: string;

    /**
     * The client unique id.
     *
     * #### Notes
     * This should be unique for a particular kernel connection object.
     */
    readonly clientId: string;

    /**
     * The current status of the kernel.
     */
    readonly status: Kernel.Status;

    /**
     * The cached kernel info.
     *
     * #### Notes
     * This value will be null until the kernel is ready.
     */
    readonly info: KernelMessage.IInfoReply | null;

    /**
     * Test whether the kernel is ready.
     *
     * #### Notes
     * A kernel is ready when the communication channel is active and we have
     * cached the kernel info.
     */
    readonly isReady: boolean;

    /**
     * A promise that resolves when the kernel is initially ready after a start
     * or restart.
     *
     * #### Notes
     * A kernel is ready when the communication channel is active and we have
     * cached the kernel info.
     */
    readonly ready: Promise<void>;

    /**
     * Whether the kernel connection handles comm messages.
     *
     * #### Notes
     * The comm message protocol currently has implicit assumptions that only
     * one kernel connection is handling comm messages. This option allows a
     * kernel connection to opt out of handling comms.
     *
     * See https://github.com/jupyter/jupyter_client/issues/263
     */
    handleComms: boolean;

    /**
     * Get the kernel spec.
     *
     * @returns A promise that resolves with the kernel spec for this kernel.
     */
    getSpec(): Promise<Kernel.ISpecModel>;

    /**
     * Send a shell message to the kernel.
     *
     * @param msg - The fully-formed shell message to send.
     *
     * @param expectReply - Whether to expect a shell reply message.
     *
     * @param disposeOnDone - Whether to dispose of the future when done.
     *
     * #### Notes
     * Send a message to the kernel's shell channel, yielding a future object
     * for accepting replies.
     *
     * If `expectReply` is given and `true`, the future is done when both a
     * shell reply and an idle status message are received with the appropriate
     * parent header, in which case the `.done` promise resolves to the reply.
     * If `expectReply` is not given or is `false`, the future is done when an
     * idle status message with the appropriate parent header is received, in
     * which case the `.done` promise resolves to `undefined`.
     *
     * If `disposeOnDone` is given and `false`, the future will not be disposed
     * of when the future is done, instead relying on the caller to dispose of
     * it. This allows for the handling of out-of-order output from ill-behaved
     * kernels.
     *
     * All replies are validated as valid kernel messages.
     *
     * If the kernel status is `'dead'`, this will throw an error.
     */
    sendShellMessage<T extends KernelMessage.ShellMessageType>(
      msg: KernelMessage.IShellMessage<T>,
      expectReply?: boolean,
      disposeOnDone?: boolean
    ): Kernel.IShellFuture<KernelMessage.IShellMessage<T>>;

    sendControlMessage<T extends KernelMessage.ControlMessageType>(
      msg: KernelMessage.IControlMessage<T>,
      expectReply?: boolean,
      disposeOnDone?: boolean
    ): Kernel.IControlFuture<KernelMessage.IControlMessage<T>>;
    /**
     * Reconnect to a disconnected kernel.
     *
     * @returns A promise that resolves when the kernel has reconnected.
     *
     * #### Notes
     * This just refreshes the connection to an existing kernel, and does not
     * perform an HTTP request to the server or restart the kernel.
     */
    reconnect(): Promise<void>;

    /**
     * Interrupt a kernel.
     *
     * @returns A promise that resolves when the kernel has interrupted.
     *
     * #### Notes
     * Uses the [Jupyter Notebook API](http://petstore.swagger.io/?url=https://raw.githubusercontent.com/jupyter/notebook/master/notebook/services/api/api.yaml#!/kernels).
     *
     * The promise is fulfilled on a valid response and rejected otherwise.
     *
     * It is assumed that the API call does not mutate the kernel id or name.
     *
     * The promise will be rejected if the kernel status is `'dead'` or if the
     * request fails or the response is invalid.
     */
    interrupt(): Promise<void>;

    /**
     * Restart a kernel.
     *
     * @returns A promise that resolves when the kernel has restarted.
     *
     * #### Notes
     * Uses the [Jupyter Notebook API](http://petstore.swagger.io/?url=https://raw.githubusercontent.com/jupyter/notebook/master/notebook/services/api/api.yaml#!/kernels) and validates the response model.
     *
     * Any existing Future or Comm objects are cleared.
     *
     * It is assumed that the API call does not mutate the kernel id or name.
     *
     * The promise will be rejected if the kernel status is `'dead'` or if the
     * request fails or the response is invalid.
     */
    restart(): Promise<void>;

    /**
     * Send a `kernel_info_request` message.
     *
     * @param content - The content of the request.
     *
     * @returns A promise that resolves with the response message.
     *
     * #### Notes
     * See [Messaging in Jupyter](https://jupyter-client.readthedocs.io/en/latest/messaging.html#kernel-info).
     *
     * Fulfills with the `kernel_info_response` content when the shell reply is
     * received and validated.
     */
    requestKernelInfo(): Promise<KernelMessage.IInfoReplyMsg>;

    /**
     * Send a `complete_request` message.
     *
     * @param content - The content of the request.
     *
     * @returns A promise that resolves with the response message.
     *
     * #### Notes
     * See [Messaging in Jupyter](https://jupyter-client.readthedocs.io/en/latest/messaging.html#completion).
     *
     * Fulfills with the `complete_reply` content when the shell reply is
     * received and validated.
     */
    requestComplete(
      content: KernelMessage.ICompleteRequestMsg['content']
    ): Promise<KernelMessage.ICompleteReplyMsg>;

    /**
     * Send an `inspect_request` message.
     *
     * @param content - The content of the request.
     *
     * @returns A promise that resolves with the response message.
     *
     * #### Notes
     * See [Messaging in Jupyter](https://jupyter-client.readthedocs.io/en/latest/messaging.html#introspection).
     *
     * Fulfills with the `inspect_reply` content when the shell reply is
     * received and validated.
     */
    requestInspect(
      content: KernelMessage.IInspectRequestMsg['content']
    ): Promise<KernelMessage.IInspectReplyMsg>;

    /**
     * Send a `history_request` message.
     *
     * @param content - The content of the request.
     *
     * @returns A promise that resolves with the response message.
     *
     * #### Notes
     * See [Messaging in Jupyter](https://jupyter-client.readthedocs.io/en/latest/messaging.html#history).
     *
     * Fulfills with the `history_reply` content when the shell reply is
     * received and validated.
     */
    requestHistory(
      content: KernelMessage.IHistoryRequestMsg['content']
    ): Promise<KernelMessage.IHistoryReplyMsg>;

    /**
     * Send an `execute_request` message.
     *
     * @param content - The content of the request.
     *
     * @param disposeOnDone - Whether to dispose of the future when done.
     *
     * @returns A kernel future.
     *
     * #### Notes
     * See [Messaging in
     * Jupyter](https://jupyter-client.readthedocs.io/en/latest/messaging.html#execute).
     *
     * This method returns a kernel future, rather than a promise, since execution may
     * have many response messages (for example, many iopub display messages).
     *
     * Future `onReply` is called with the `execute_reply` content when the
     * shell reply is received and validated.
     *
     * **See also:** [[IExecuteReply]]
     */
    requestExecute(
      content: KernelMessage.IExecuteRequestMsg['content'],
      disposeOnDone?: boolean,
      metadata?: PartialJSONObject
    ): Kernel.IShellFuture<
      KernelMessage.IExecuteRequestMsg,
      KernelMessage.IExecuteReplyMsg
    >;
=======
  readonly id: string;
>>>>>>> 28cef062

  /**
   * The name of the server-side kernel.
   */
  readonly name: string;

  /**
   * The kernel model, for convenience.
   */
  readonly model: IModel;

  /**
   * The client username.
   */
  readonly username: string;

  /**
   * The client unique id.
   *
   * #### Notes
   * This should be unique for a particular kernel connection object.
   */
  readonly clientId: string;

  /**
   * The current status of the kernel.
   */
  readonly status: KernelMessage.Status;

  /**
   * The current connection status of the kernel.
   */
  readonly connectionStatus: ConnectionStatus;

  /**
   * The kernel info
   *
   * #### Notes
   * This promise only resolves at startup, and is not refreshed on every
   * restart.
   */
  readonly info: Promise<KernelMessage.IInfoReply>;

  /**
   * Get the kernel spec.
   *
   * @returns A promise that resolves with the kernel spec for this kernel.
   *
   * #### Notes
   * This may make a server request to retrieve the spec.
   */
  readonly spec: Promise<KernelSpec.ISpecModel>;

  /**
   * Whether the kernel connection handles comm messages.
   *
   * #### Notes
   * The comm message protocol currently has implicit assumptions that only
   * one kernel connection is handling comm messages. This option allows a
   * kernel connection to opt out of handling comms.
   *
   * See https://github.com/jupyter/jupyter_client/issues/263
   */
  handleComms: boolean;

  /**
   * Send a shell message to the kernel.
   *
   * @param msg - The fully-formed shell message to send.
   *
   * @param expectReply - Whether to expect a shell reply message.
   *
   * @param disposeOnDone - Whether to dispose of the future when done.
   *
   * #### Notes
   * Send a message to the kernel's shell channel, yielding a future object
   * for accepting replies.
   *
   * If `expectReply` is given and `true`, the future is done when both a
   * shell reply and an idle status message are received with the appropriate
   * parent header, in which case the `.done` promise resolves to the reply.
   * If `expectReply` is not given or is `false`, the future is done when an
   * idle status message with the appropriate parent header is received, in
   * which case the `.done` promise resolves to `undefined`.
   *
   * If `disposeOnDone` is given and `false`, the future will not be disposed
   * of when the future is done, instead relying on the caller to dispose of
   * it. This allows for the handling of out-of-order output from ill-behaved
   * kernels.
   *
   * All replies are validated as valid kernel messages.
   *
   * If the kernel status is `'dead'`, this will throw an error.
   */
  sendShellMessage<T extends KernelMessage.ShellMessageType>(
    msg: KernelMessage.IShellMessage<T>,
    expectReply?: boolean,
    disposeOnDone?: boolean
  ): IShellFuture<KernelMessage.IShellMessage<T>>;

  sendControlMessage<T extends KernelMessage.ControlMessageType>(
    msg: KernelMessage.IControlMessage<T>,
    expectReply?: boolean,
    disposeOnDone?: boolean
  ): IControlFuture<KernelMessage.IControlMessage<T>>;

  /**
   * Reconnect to a disconnected kernel.
   *
   * @returns A promise that resolves when the kernel has reconnected.
   *
   * #### Notes
   * This just refreshes the connection to an existing kernel, and does not
   * perform an HTTP request to the server or restart the kernel.
   */
  reconnect(): Promise<void>;

  /**
   * Interrupt a kernel.
   *
   * @returns A promise that resolves when the kernel has interrupted.
   *
   * #### Notes
   * Uses the [Jupyter Notebook API](http://petstore.swagger.io/?url=https://raw.githubusercontent.com/jupyter/notebook/master/notebook/services/api/api.yaml#!/kernels).
   *
   * The promise is fulfilled on a valid response and rejected otherwise.
   *
   * It is assumed that the API call does not mutate the kernel id or name.
   *
   * The promise will be rejected if the kernel status is `'dead'` or if the
   * request fails or the response is invalid.
   */
  interrupt(): Promise<void>;

  /**
   * Restart a kernel.
   *
   * @returns A promise that resolves when the kernel has restarted.
   *
   * #### Notes
   * Uses the [Jupyter Notebook API](http://petstore.swagger.io/?url=https://raw.githubusercontent.com/jupyter/notebook/master/notebook/services/api/api.yaml#!/kernels) and validates the response model.
   *
   * Any existing Future or Comm objects are cleared.
   *
   * It is assumed that the API call does not mutate the kernel id or name.
   *
   * The promise will be rejected if the kernel status is `'dead'` or if the
   * request fails or the response is invalid.
   */
  restart(): Promise<void>;

  /**
   * Send a `kernel_info_request` message.
   *
   * @param content - The content of the request.
   *
   * @returns A promise that resolves with the response message.
   *
   * #### Notes
   * See [Messaging in Jupyter](https://jupyter-client.readthedocs.io/en/latest/messaging.html#kernel-info).
   *
   * Fulfills with the `kernel_info_response` content when the shell reply is
   * received and validated.
   */
  requestKernelInfo(): Promise<KernelMessage.IInfoReplyMsg>;

  /**
   * Send a `complete_request` message.
   *
   * @param content - The content of the request.
   *
   * @returns A promise that resolves with the response message.
   *
   * #### Notes
   * See [Messaging in Jupyter](https://jupyter-client.readthedocs.io/en/latest/messaging.html#completion).
   *
   * Fulfills with the `complete_reply` content when the shell reply is
   * received and validated.
   */
  requestComplete(
    content: KernelMessage.ICompleteRequestMsg['content']
  ): Promise<KernelMessage.ICompleteReplyMsg>;

  /**
   * Send an `inspect_request` message.
   *
   * @param content - The content of the request.
   *
   * @returns A promise that resolves with the response message.
   *
   * #### Notes
   * See [Messaging in Jupyter](https://jupyter-client.readthedocs.io/en/latest/messaging.html#introspection).
   *
   * Fulfills with the `inspect_reply` content when the shell reply is
   * received and validated.
   */
  requestInspect(
    content: KernelMessage.IInspectRequestMsg['content']
  ): Promise<KernelMessage.IInspectReplyMsg>;

  /**
   * Send a `history_request` message.
   *
   * @param content - The content of the request.
   *
   * @returns A promise that resolves with the response message.
   *
   * #### Notes
   * See [Messaging in Jupyter](https://jupyter-client.readthedocs.io/en/latest/messaging.html#history).
   *
   * Fulfills with the `history_reply` content when the shell reply is
   * received and validated.
   */
  requestHistory(
    content: KernelMessage.IHistoryRequestMsg['content']
  ): Promise<KernelMessage.IHistoryReplyMsg>;

  /**
   * Send an `execute_request` message.
   *
   * @param content - The content of the request.
   *
   * @param disposeOnDone - Whether to dispose of the future when done.
   *
   * @returns A kernel future.
   *
   * #### Notes
   * See [Messaging in
   * Jupyter](https://jupyter-client.readthedocs.io/en/latest/messaging.html#execute).
   *
   * This method returns a kernel future, rather than a promise, since execution may
   * have many response messages (for example, many iopub display messages).
   *
   * Future `onReply` is called with the `execute_reply` content when the
   * shell reply is received and validated.
   *
   * **See also:** [[IExecuteReply]]
   */
  requestExecute(
    content: KernelMessage.IExecuteRequestMsg['content'],
    disposeOnDone?: boolean,
    metadata?: JSONObject
  ): IShellFuture<
    KernelMessage.IExecuteRequestMsg,
    KernelMessage.IExecuteReplyMsg
  >;

  /**
   * Send an experimental `debug_request` message.
   *
   * @hidden
   *
   * @param content - The content of the request.
   *
   * @param disposeOnDone - Whether to dispose of the future when done.
   *
   * @returns A kernel future.
   *
   * #### Notes
   * Debug messages are experimental messages that are not in the official
   * kernel message specification. As such, this function is *NOT* considered
   * part of the public API, and may change without notice.
   */
  requestDebug(
    content: KernelMessage.IDebugRequestMsg['content'],
    disposeOnDone?: boolean
  ): IControlFuture<
    KernelMessage.IDebugRequestMsg,
    KernelMessage.IDebugReplyMsg
  >;

  /**
   * Send an `is_complete_request` message.
   *
   * @param content - The content of the request.
   *
   * @returns A promise that resolves with the response message.
   *
   * #### Notes
   * See [Messaging in Jupyter](https://jupyter-client.readthedocs.io/en/latest/messaging.html#code-completeness).
   *
   * Fulfills with the `is_complete_response` content when the shell reply is
   * received and validated.
   */
  requestIsComplete(
    content: KernelMessage.IIsCompleteRequestMsg['content']
  ): Promise<KernelMessage.IIsCompleteReplyMsg>;

  /**
   * Send a `comm_info_request` message.
   *
   * @param content - The content of the request.
   *
   * @returns A promise that resolves with the response message.
   *
   * #### Notes
   * See [Messaging in Jupyter](https://jupyter-client.readthedocs.io/en/latest/messaging.html#comm_info).
   *
   * Fulfills with the `comm_info_reply` content when the shell reply is
   * received and validated.
   */
  requestCommInfo(
    content: KernelMessage.ICommInfoRequestMsg['content']
  ): Promise<KernelMessage.ICommInfoReplyMsg>;

  /**
   * Send an `input_reply` message.
   *
   * @param content - The content of the reply.
   *
   * #### Notes
   * See [Messaging in Jupyter](https://jupyter-client.readthedocs.io/en/latest/messaging.html#messages-on-the-stdin-router-dealer-sockets).
   */
<<<<<<< HEAD
  export interface IOptions {
    /**
     * The kernel type (e.g. python3).
     */
    name?: string;

    /**
     * Environment variables passed to the kernelspec (used in Enterprise Gateway)
     */
    env?: {
      [key: string]: string | undefined;
    };

    /**
     * The server settings for the kernel.
     */
    serverSettings?: ServerConnection.ISettings;

    /**
     * The username of the kernel client.
     */
    username?: string;
=======
  sendInputReply(content: KernelMessage.IInputReplyMsg['content']): void;
>>>>>>> 28cef062

  /**
   * Create a new comm.
   *
   * @param targetName - The name of the comm target.
   *
   * @param id - The comm id.
   *
   * @returns A comm instance.
   */
  createComm(targetName: string, commId?: string): IComm;

  /**
   * Check if a comm exists.
   */
  hasComm(commId: string): boolean;

  /**
   * Register a comm target handler.
   *
   * @param targetName - The name of the comm target.
   *
   * @param callback - The callback invoked for a comm open message.
   *
   * #### Notes
   * Only one comm target can be registered to a target name at a time, an
   * existing callback for the same target name will be overridden.  A registered
   * comm target handler will take precedence over a comm which specifies a
   * `target_module`.
   *
   * If the callback returns a promise, kernel message processing will pause
   * until the returned promise is fulfilled.
   */
  registerCommTarget(
    targetName: string,
    callback: (
      comm: IComm,
      msg: KernelMessage.ICommOpenMsg
    ) => void | PromiseLike<void>
  ): void;

  /**
   * Remove a comm target handler.
   *
   * @param targetName - The name of the comm target to remove.
   *
   * @param callback - The callback to remove.
   *
   * #### Notes
   * The comm target is only removed if it matches the callback argument.
   */
  removeCommTarget(
    targetName: string,
    callback: (
      comm: IComm,
      msg: KernelMessage.ICommOpenMsg
    ) => void | PromiseLike<void>
  ): void;

  /**
   * Register an IOPub message hook.
   *
   * @param msg_id - The parent_header message id in messages the hook should
   * intercept.
   *
   * @param hook - The callback invoked for the message.
   *
   * #### Notes
   * The IOPub hook system allows you to preempt the handlers for IOPub
   * messages with a given parent_header message id. The most recently
   * registered hook is run first. If a hook return value resolves to false,
   * any later hooks and the future's onIOPub handler will not run. If a hook
   * throws an error, the error is logged to the console and the next hook is
   * run. If a hook is registered during the hook processing, it will not run
   * until the next message. If a hook is disposed during the hook processing,
   * it will be deactivated immediately.
   *
   * See also [[IFuture.registerMessageHook]].
   */
  registerMessageHook(
    msgId: string,
    hook: (msg: KernelMessage.IIOPubMessage) => boolean | PromiseLike<boolean>
  ): void;

  /**
   * Remove an IOPub message hook.
   *
   * @param msg_id - The parent_header message id the hook intercepted.
   *
   * @param hook - The callback invoked for the message.
   *
   */
  removeMessageHook(
    msgId: string,
    hook: (msg: KernelMessage.IIOPubMessage) => boolean | PromiseLike<boolean>
  ): void;

  /**
   * A signal emitted when the kernel status changes.
   */
  statusChanged: ISignal<this, KernelMessage.Status>;

  /**
   * A signal emitted when the kernel connection status changes.
   */
  connectionStatusChanged: ISignal<this, ConnectionStatus>;

  /**
   * A signal emitted after an iopub kernel message is handled.
   */
  iopubMessage: ISignal<this, KernelMessage.IIOPubMessage>;

  /**
   * A signal emitted for unhandled non-iopub kernel messages that claimed to
   * be responses for messages we sent using this kernel object.
   */
  unhandledMessage: ISignal<this, KernelMessage.IMessage>;

  /**
   * A signal emitted when any kernel message is sent or received.
   *
   * #### Notes
   * This signal is emitted before any message handling has happened. The
   * message should be treated as read-only.
   */
  anyMessage: ISignal<this, IAnyMessageArgs>;

  /**
   * The server settings for the kernel.
   */
  readonly serverSettings: ServerConnection.ISettings;

  /**
   * Shutdown a kernel.
   *
   * @returns A promise that resolves when the kernel has shut down.
   *
   * #### Notes
   * Uses the [Jupyter Notebook
   * API](http://petstore.swagger.io/?url=https://raw.githubusercontent.com/jupyter/notebook/master/notebook/services/api/api.yaml#!/kernels).
   *
   * On a valid response, closes the websocket, disposes of the kernel
   * object, and fulfills the promise.
   *
   * The promise will be rejected if the kernel status is `'dead'`, the
   * request fails, or the response is invalid.
   */
  shutdown(): Promise<void>;

  /**
   * Clone the current kernel with a new clientId.
   */
  clone(
    options?: Pick<
      IKernelConnection.IOptions,
      'clientId' | 'username' | 'handleComms'
    >
  ): IKernelConnection;
}

/**
 * The namespace for `IKernelConnection` statics.
 */
export namespace IKernelConnection {
  /**
   * The options object used to initialize a kernel.
   */
  export interface IOptions {
    /**
     * The kernel model.
     */
    model: IModel;

    /**
     * The server settings for the kernel.
     */
    serverSettings?: ServerConnection.ISettings;

    /**
     * The username of the kernel client.
     */
    username?: string;

    /**
     * Whether the kernel connection should handle comm messages
     *
     * #### Notes
     * The comm message protocol currently has implicit assumptions that only
     * one kernel connection is handling comm messages. This option allows a
     * kernel connection to opt out of handling comms.
     *
     * See https://github.com/jupyter/jupyter_client/issues/263
     */
    handleComms?: boolean;

    /**
     * The unique identifier for the kernel client.
     */
    clientId?: string;
  }
}

/**
 * Object which manages kernel instances for a given base url.
 *
 * #### Notes
 * The manager is responsible for maintaining the state of running kernels
 * through polling the server. Use a manager if you want to be notified of
 * changes to kernels.
 */
export interface IManager extends IBaseManager {
  /**
   * A signal emitted when the running kernels change.
   */
  runningChanged: ISignal<IManager, IModel[]>;

  /**
   * A signal emitted when there is a server API connection failure.
   */
  connectionFailure: ISignal<IManager, ServerConnection.NetworkError>;

  /**
   * Whether the manager is ready.
   */
  readonly isReady: boolean;

  /**
   * A promise that resolves when the manager is initially ready.
   */
  readonly ready: Promise<void>;

  /**
   * Create an iterator over the known running kernels.
   *
   * @returns A new iterator over the running kernels.
   */
  running(): IIterator<IModel>;

  /**
   * Force a refresh of the running kernels.
   *
   * @returns A promise that resolves when the models are refreshed.
   *
   * #### Notes
   * This is intended to be called only in response to a user action,
   * since the manager maintains its internal state.
   */
  refreshRunning(): Promise<void>;

<<<<<<< HEAD
    /**
     * Open a comm with optional data and metadata.
     *
     * @param data - The data to send to the server on opening.
     *
     * @param metadata - Additional metatada for the message.
     *
     * @returns A future for the generated message.
     *
     * #### Notes
     * This sends a `comm_open` message to the server.
     */
    open(
      data?: JSONValue,
      metadata?: PartialJSONObject,
      buffers?: (ArrayBuffer | ArrayBufferView)[]
    ): IShellFuture;

    /**
     * Send a `comm_msg` message to the kernel.
     *
     * @param data - The data to send to the server on opening.
     *
     * @param metadata - Additional metatada for the message.
     *
     * @param buffers - Optional buffer data.
     *
     * @param disposeOnDone - Whether to dispose of the future when done.
     *
     * @returns A future for the generated message.
     *
     * #### Notes
     * This is a no-op if the comm has been closed.
     */
    send(
      data: JSONValue,
      metadata?: PartialJSONObject,
      buffers?: (ArrayBuffer | ArrayBufferView)[],
      disposeOnDone?: boolean
    ): IShellFuture;

    /**
     * Close the comm.
     *
     * @param data - The data to send to the server on opening.
     *
     * @param metadata - Additional metatada for the message.
     *
     * @returns A future for the generated message.
     *
     * #### Notes
     * This will send a `comm_close` message to the kernel, and call the
     * `onClose` callback if set.
     *
     * This is a no-op if the comm is already closed.
     */
    close(
      data?: JSONValue,
      metadata?: PartialJSONObject,
      buffers?: (ArrayBuffer | ArrayBufferView)[]
    ): IShellFuture;
  }
=======
  /**
   * Start a new kernel.
   *
   * @param createOptions - The kernel creation options
   *
   * @param connectOptions - The kernel connection options
   *
   * @returns A promise that resolves with the kernel connection.
   *
   * #### Notes
   * The manager `serverSettings` will be always be used.
   */
  startNew(
    createOptions?: IKernelOptions,
    connectOptions?: Omit<
      IKernelConnection.IOptions,
      'model' | 'serverSettings'
    >
  ): Promise<IKernelConnection>;

  /**
   * Find a kernel by id.
   *
   * @param id - The id of the target kernel.
   *
   * @returns A promise that resolves with the kernel's model, or undefined if not found.
   */
  findById(id: string): Promise<IModel | undefined>;

  /**
   * Connect to an existing kernel.
   *
   * @param model - The model of the target kernel.
   *
   * @returns A promise that resolves with the new kernel instance.
   */
  connectTo(options: IKernelConnection.IOptions): IKernelConnection;
>>>>>>> 28cef062

  /**
   * Shut down a kernel by id.
   *
   * @param id - The id of the target kernel.
   *
   * @returns A promise that resolves when the operation is complete.
   */
  shutdown(id: string): Promise<void>;

  /**
   * Shut down all kernels.
   *
   * @returns A promise that resolves when all of the kernels are shut down.
   */
  shutdownAll(): Promise<void>;
}

/**
 * A Future interface for responses from the kernel.
 *
 * When a message is sent to a kernel, a Future is created to handle any
 * responses that may come from the kernel.
 */
export interface IFuture<
  REQUEST extends KernelMessage.IShellControlMessage,
  REPLY extends KernelMessage.IShellControlMessage
> extends IDisposable {
  /**
   * The original outgoing message.
   */
  readonly msg: REQUEST;

  /**
   * A promise that resolves when the future is done.
   *
   * #### Notes
   * The future is done when there are no more responses expected from the
   * kernel.
   *
   * The `done` promise resolves to the reply message if there is one,
   * otherwise it resolves to `undefined`.
   */
<<<<<<< HEAD
  export interface IModel extends PartialJSONObject {
    /**
     * Unique identifier of the kernel server session.
     */
    readonly id: string;
=======
  readonly done: Promise<REPLY | undefined>;
>>>>>>> 28cef062

  /**
   * The reply handler for the kernel future.
   *
   * #### Notes
   * If the handler returns a promise, all kernel message processing pauses
   * until the promise is resolved. If there is a reply message, the future
   * `done` promise also resolves to the reply message after this handler has
   * been called.
   */
  onReply: (msg: REPLY) => void | PromiseLike<void>;

  /**
   * The iopub handler for the kernel future.
   *
   * #### Notes
   * If the handler returns a promise, all kernel message processing pauses
   * until the promise is resolved.
   */
<<<<<<< HEAD
  export interface ISpecModel extends PartialJSONObject {
    /**
     * The name of the kernel spec.
     */
    readonly name: string;
=======
  onIOPub: (msg: KernelMessage.IIOPubMessage) => void | PromiseLike<void>;
>>>>>>> 28cef062

  /**
   * The stdin handler for the kernel future.
   *
   * #### Notes
   * If the handler returns a promise, all kernel message processing pauses
   * until the promise is resolved.
   */
  onStdin: (msg: KernelMessage.IStdinMessage) => void | PromiseLike<void>;

  /**
   * Register hook for IOPub messages.
   *
   * @param hook - The callback invoked for an IOPub message.
   *
   * #### Notes
   * The IOPub hook system allows you to preempt the handlers for IOPub
   * messages handled by the future.
   *
   * The most recently registered hook is run first. A hook can return a
   * boolean or a promise to a boolean, in which case all kernel message
   * processing pauses until the promise is fulfilled. If a hook return value
   * resolves to false, any later hooks will not run and the function will
   * return a promise resolving to false. If a hook throws an error, the error
   * is logged to the console and the next hook is run. If a hook is
   * registered during the hook processing, it will not run until the next
   * message. If a hook is removed during the hook processing, it will be
   * deactivated immediately.
   */
  registerMessageHook(
    hook: (msg: KernelMessage.IIOPubMessage) => boolean | PromiseLike<boolean>
  ): void;

  /**
   * Remove a hook for IOPub messages.
   *
   * @param hook - The hook to remove.
   *
   * #### Notes
   * If a hook is removed during the hook processing, it will be deactivated immediately.
   */
  removeMessageHook(
    hook: (msg: KernelMessage.IIOPubMessage) => boolean | PromiseLike<boolean>
  ): void;

<<<<<<< HEAD
    /**
     * A dictionary of environment variables to set for the kernel.
     */
    readonly env?: PartialJSONObject;
=======
  /**
   * Send an `input_reply` message.
   */
  sendInputReply(content: KernelMessage.IInputReplyMsg['content']): void;
}
>>>>>>> 28cef062

export interface IShellFuture<
  REQUEST extends KernelMessage.IShellMessage = KernelMessage.IShellMessage,
  REPLY extends KernelMessage.IShellMessage = KernelMessage.IShellMessage
> extends IFuture<REQUEST, REPLY> {}

<<<<<<< HEAD
    /**
     * A dictionary of additional attributes about this kernel; used by clients to aid in kernel selection.
     */
    readonly metadata?: PartialJSONObject;
  }
=======
export interface IControlFuture<
  REQUEST extends KernelMessage.IControlMessage = KernelMessage.IControlMessage,
  REPLY extends KernelMessage.IControlMessage = KernelMessage.IControlMessage
> extends IFuture<REQUEST, REPLY> {}

/**
 * A client side Comm interface.
 */
export interface IComm extends IDisposable {
  /**
   * The unique id for the comm channel.
   */
  readonly commId: string;

  /**
   * The target name for the comm channel.
   */
  readonly targetName: string;
>>>>>>> 28cef062

  /**
   * Callback for a comm close event.
   *
   * #### Notes
   * This is called when the comm is closed from either the server or client.
   * If this is called in response to a kernel message and the handler returns
   * a promise, all kernel message processing pauses until the promise is
   * resolved.
   */
<<<<<<< HEAD
  export interface ISpecModels extends PartialJSONObject {
    /**
     * The name of the default kernel spec.
     */
    default: string;
=======
  onClose: (msg: KernelMessage.ICommCloseMsg) => void | PromiseLike<void>;
>>>>>>> 28cef062

  /**
   * Callback for a comm message received event.
   *
   * #### Notes
   * If the handler returns a promise, all kernel message processing pauses
   * until the promise is resolved.
   */
  onMsg: (msg: KernelMessage.ICommMsgMsg) => void | PromiseLike<void>;

  /**
   * Open a comm with optional data and metadata.
   *
   * @param data - The data to send to the server on opening.
   *
   * @param metadata - Additional metatada for the message.
   *
   * @returns A future for the generated message.
   *
   * #### Notes
   * This sends a `comm_open` message to the server.
   */
  open(
    data?: JSONValue,
    metadata?: JSONObject,
    buffers?: (ArrayBuffer | ArrayBufferView)[]
  ): IShellFuture;

  /**
   * Send a `comm_msg` message to the kernel.
   *
   * @param data - The data to send to the server on opening.
   *
   * @param metadata - Additional metatada for the message.
   *
   * @param buffers - Optional buffer data.
   *
   * @param disposeOnDone - Whether to dispose of the future when done.
   *
   * @returns A future for the generated message.
   *
   * #### Notes
   * This is a no-op if the comm has been closed.
   */
  send(
    data: JSONValue,
    metadata?: JSONObject,
    buffers?: (ArrayBuffer | ArrayBufferView)[],
    disposeOnDone?: boolean
  ): IShellFuture;

  /**
   * Close the comm.
   *
   * @param data - The data to send to the server on opening.
   *
   * @param metadata - Additional metatada for the message.
   *
   * @returns A future for the generated message.
   *
   * #### Notes
   * This will send a `comm_close` message to the kernel, and call the
   * `onClose` callback if set.
   *
   * This is a no-op if the comm is already closed.
   */
  close(
    data?: JSONValue,
    metadata?: JSONObject,
    buffers?: (ArrayBuffer | ArrayBufferView)[]
  ): IShellFuture;
}

/**
 * The valid kernel connection states.
 *
 * #### Notes
 * The status states are:
 * * `connected`: The kernel connection is live.
 * * `connecting`: The kernel connection is not live, but we are attempting
 *   to reconnect to the kernel.
 * * `disconnected`: The kernel connection is permanently down, we will not
 *   try to reconnect.
 *
 * When a kernel connection is `connected`, the kernel status should be
 * valid. When a kernel connection is either `connecting` or `disconnected`,
 * the kernel status will be `unknown` unless the kernel status was `dead`,
 * in which case it stays `dead`.
 */
export type ConnectionStatus = 'connected' | 'connecting' | 'disconnected';

/**
 * Arguments interface for the anyMessage signal.
 */
export interface IAnyMessageArgs {
  /**
   * The message that is being signaled.
   */
  msg: Readonly<KernelMessage.IMessage>;

  /**
   * The direction of the message.
   */
  direction: 'send' | 'recv';
}<|MERGE_RESOLUTION|>--- conflicted
+++ resolved
@@ -3,7 +3,7 @@
 
 import { IIterator } from '@lumino/algorithm';
 
-import { PartialJSONObject, JSONValue } from '@lumino/coreutils';
+import { JSONObject, JSONValue } from '@lumino/coreutils';
 
 import { IDisposable, IObservableDisposable } from '@lumino/disposable';
 
@@ -44,270 +44,7 @@
   /**
    * The id of the server-side kernel.
    */
-<<<<<<< HEAD
-  export interface IKernelConnection extends IDisposable {
-    /**
-     * The id of the server-side kernel.
-     */
-    readonly id: string;
-
-    /**
-     * The name of the server-side kernel.
-     */
-    readonly name: string;
-
-    /**
-     * The model associated with the kernel.
-     */
-    readonly model: Kernel.IModel;
-
-    /**
-     * The client username.
-     */
-    readonly username: string;
-
-    /**
-     * The client unique id.
-     *
-     * #### Notes
-     * This should be unique for a particular kernel connection object.
-     */
-    readonly clientId: string;
-
-    /**
-     * The current status of the kernel.
-     */
-    readonly status: Kernel.Status;
-
-    /**
-     * The cached kernel info.
-     *
-     * #### Notes
-     * This value will be null until the kernel is ready.
-     */
-    readonly info: KernelMessage.IInfoReply | null;
-
-    /**
-     * Test whether the kernel is ready.
-     *
-     * #### Notes
-     * A kernel is ready when the communication channel is active and we have
-     * cached the kernel info.
-     */
-    readonly isReady: boolean;
-
-    /**
-     * A promise that resolves when the kernel is initially ready after a start
-     * or restart.
-     *
-     * #### Notes
-     * A kernel is ready when the communication channel is active and we have
-     * cached the kernel info.
-     */
-    readonly ready: Promise<void>;
-
-    /**
-     * Whether the kernel connection handles comm messages.
-     *
-     * #### Notes
-     * The comm message protocol currently has implicit assumptions that only
-     * one kernel connection is handling comm messages. This option allows a
-     * kernel connection to opt out of handling comms.
-     *
-     * See https://github.com/jupyter/jupyter_client/issues/263
-     */
-    handleComms: boolean;
-
-    /**
-     * Get the kernel spec.
-     *
-     * @returns A promise that resolves with the kernel spec for this kernel.
-     */
-    getSpec(): Promise<Kernel.ISpecModel>;
-
-    /**
-     * Send a shell message to the kernel.
-     *
-     * @param msg - The fully-formed shell message to send.
-     *
-     * @param expectReply - Whether to expect a shell reply message.
-     *
-     * @param disposeOnDone - Whether to dispose of the future when done.
-     *
-     * #### Notes
-     * Send a message to the kernel's shell channel, yielding a future object
-     * for accepting replies.
-     *
-     * If `expectReply` is given and `true`, the future is done when both a
-     * shell reply and an idle status message are received with the appropriate
-     * parent header, in which case the `.done` promise resolves to the reply.
-     * If `expectReply` is not given or is `false`, the future is done when an
-     * idle status message with the appropriate parent header is received, in
-     * which case the `.done` promise resolves to `undefined`.
-     *
-     * If `disposeOnDone` is given and `false`, the future will not be disposed
-     * of when the future is done, instead relying on the caller to dispose of
-     * it. This allows for the handling of out-of-order output from ill-behaved
-     * kernels.
-     *
-     * All replies are validated as valid kernel messages.
-     *
-     * If the kernel status is `'dead'`, this will throw an error.
-     */
-    sendShellMessage<T extends KernelMessage.ShellMessageType>(
-      msg: KernelMessage.IShellMessage<T>,
-      expectReply?: boolean,
-      disposeOnDone?: boolean
-    ): Kernel.IShellFuture<KernelMessage.IShellMessage<T>>;
-
-    sendControlMessage<T extends KernelMessage.ControlMessageType>(
-      msg: KernelMessage.IControlMessage<T>,
-      expectReply?: boolean,
-      disposeOnDone?: boolean
-    ): Kernel.IControlFuture<KernelMessage.IControlMessage<T>>;
-    /**
-     * Reconnect to a disconnected kernel.
-     *
-     * @returns A promise that resolves when the kernel has reconnected.
-     *
-     * #### Notes
-     * This just refreshes the connection to an existing kernel, and does not
-     * perform an HTTP request to the server or restart the kernel.
-     */
-    reconnect(): Promise<void>;
-
-    /**
-     * Interrupt a kernel.
-     *
-     * @returns A promise that resolves when the kernel has interrupted.
-     *
-     * #### Notes
-     * Uses the [Jupyter Notebook API](http://petstore.swagger.io/?url=https://raw.githubusercontent.com/jupyter/notebook/master/notebook/services/api/api.yaml#!/kernels).
-     *
-     * The promise is fulfilled on a valid response and rejected otherwise.
-     *
-     * It is assumed that the API call does not mutate the kernel id or name.
-     *
-     * The promise will be rejected if the kernel status is `'dead'` or if the
-     * request fails or the response is invalid.
-     */
-    interrupt(): Promise<void>;
-
-    /**
-     * Restart a kernel.
-     *
-     * @returns A promise that resolves when the kernel has restarted.
-     *
-     * #### Notes
-     * Uses the [Jupyter Notebook API](http://petstore.swagger.io/?url=https://raw.githubusercontent.com/jupyter/notebook/master/notebook/services/api/api.yaml#!/kernels) and validates the response model.
-     *
-     * Any existing Future or Comm objects are cleared.
-     *
-     * It is assumed that the API call does not mutate the kernel id or name.
-     *
-     * The promise will be rejected if the kernel status is `'dead'` or if the
-     * request fails or the response is invalid.
-     */
-    restart(): Promise<void>;
-
-    /**
-     * Send a `kernel_info_request` message.
-     *
-     * @param content - The content of the request.
-     *
-     * @returns A promise that resolves with the response message.
-     *
-     * #### Notes
-     * See [Messaging in Jupyter](https://jupyter-client.readthedocs.io/en/latest/messaging.html#kernel-info).
-     *
-     * Fulfills with the `kernel_info_response` content when the shell reply is
-     * received and validated.
-     */
-    requestKernelInfo(): Promise<KernelMessage.IInfoReplyMsg>;
-
-    /**
-     * Send a `complete_request` message.
-     *
-     * @param content - The content of the request.
-     *
-     * @returns A promise that resolves with the response message.
-     *
-     * #### Notes
-     * See [Messaging in Jupyter](https://jupyter-client.readthedocs.io/en/latest/messaging.html#completion).
-     *
-     * Fulfills with the `complete_reply` content when the shell reply is
-     * received and validated.
-     */
-    requestComplete(
-      content: KernelMessage.ICompleteRequestMsg['content']
-    ): Promise<KernelMessage.ICompleteReplyMsg>;
-
-    /**
-     * Send an `inspect_request` message.
-     *
-     * @param content - The content of the request.
-     *
-     * @returns A promise that resolves with the response message.
-     *
-     * #### Notes
-     * See [Messaging in Jupyter](https://jupyter-client.readthedocs.io/en/latest/messaging.html#introspection).
-     *
-     * Fulfills with the `inspect_reply` content when the shell reply is
-     * received and validated.
-     */
-    requestInspect(
-      content: KernelMessage.IInspectRequestMsg['content']
-    ): Promise<KernelMessage.IInspectReplyMsg>;
-
-    /**
-     * Send a `history_request` message.
-     *
-     * @param content - The content of the request.
-     *
-     * @returns A promise that resolves with the response message.
-     *
-     * #### Notes
-     * See [Messaging in Jupyter](https://jupyter-client.readthedocs.io/en/latest/messaging.html#history).
-     *
-     * Fulfills with the `history_reply` content when the shell reply is
-     * received and validated.
-     */
-    requestHistory(
-      content: KernelMessage.IHistoryRequestMsg['content']
-    ): Promise<KernelMessage.IHistoryReplyMsg>;
-
-    /**
-     * Send an `execute_request` message.
-     *
-     * @param content - The content of the request.
-     *
-     * @param disposeOnDone - Whether to dispose of the future when done.
-     *
-     * @returns A kernel future.
-     *
-     * #### Notes
-     * See [Messaging in
-     * Jupyter](https://jupyter-client.readthedocs.io/en/latest/messaging.html#execute).
-     *
-     * This method returns a kernel future, rather than a promise, since execution may
-     * have many response messages (for example, many iopub display messages).
-     *
-     * Future `onReply` is called with the `execute_reply` content when the
-     * shell reply is received and validated.
-     *
-     * **See also:** [[IExecuteReply]]
-     */
-    requestExecute(
-      content: KernelMessage.IExecuteRequestMsg['content'],
-      disposeOnDone?: boolean,
-      metadata?: PartialJSONObject
-    ): Kernel.IShellFuture<
-      KernelMessage.IExecuteRequestMsg,
-      KernelMessage.IExecuteReplyMsg
-    >;
-=======
   readonly id: string;
->>>>>>> 28cef062
 
   /**
    * The name of the server-side kernel.
@@ -359,7 +96,7 @@
    * #### Notes
    * This may make a server request to retrieve the spec.
    */
-  readonly spec: Promise<KernelSpec.ISpecModel>;
+  readonly spec: Promise<KernelSpec.ISpecModel | undefined>;
 
   /**
    * Whether the kernel connection handles comm messages.
@@ -472,7 +209,7 @@
    * Fulfills with the `kernel_info_response` content when the shell reply is
    * received and validated.
    */
-  requestKernelInfo(): Promise<KernelMessage.IInfoReplyMsg>;
+  requestKernelInfo(): Promise<KernelMessage.IInfoReplyMsg | undefined>;
 
   /**
    * Send a `complete_request` message.
@@ -621,32 +358,7 @@
    * #### Notes
    * See [Messaging in Jupyter](https://jupyter-client.readthedocs.io/en/latest/messaging.html#messages-on-the-stdin-router-dealer-sockets).
    */
-<<<<<<< HEAD
-  export interface IOptions {
-    /**
-     * The kernel type (e.g. python3).
-     */
-    name?: string;
-
-    /**
-     * Environment variables passed to the kernelspec (used in Enterprise Gateway)
-     */
-    env?: {
-      [key: string]: string | undefined;
-    };
-
-    /**
-     * The server settings for the kernel.
-     */
-    serverSettings?: ServerConnection.ISettings;
-
-    /**
-     * The username of the kernel client.
-     */
-    username?: string;
-=======
   sendInputReply(content: KernelMessage.IInputReplyMsg['content']): void;
->>>>>>> 28cef062
 
   /**
    * Create a new comm.
@@ -896,70 +608,6 @@
    */
   refreshRunning(): Promise<void>;
 
-<<<<<<< HEAD
-    /**
-     * Open a comm with optional data and metadata.
-     *
-     * @param data - The data to send to the server on opening.
-     *
-     * @param metadata - Additional metatada for the message.
-     *
-     * @returns A future for the generated message.
-     *
-     * #### Notes
-     * This sends a `comm_open` message to the server.
-     */
-    open(
-      data?: JSONValue,
-      metadata?: PartialJSONObject,
-      buffers?: (ArrayBuffer | ArrayBufferView)[]
-    ): IShellFuture;
-
-    /**
-     * Send a `comm_msg` message to the kernel.
-     *
-     * @param data - The data to send to the server on opening.
-     *
-     * @param metadata - Additional metatada for the message.
-     *
-     * @param buffers - Optional buffer data.
-     *
-     * @param disposeOnDone - Whether to dispose of the future when done.
-     *
-     * @returns A future for the generated message.
-     *
-     * #### Notes
-     * This is a no-op if the comm has been closed.
-     */
-    send(
-      data: JSONValue,
-      metadata?: PartialJSONObject,
-      buffers?: (ArrayBuffer | ArrayBufferView)[],
-      disposeOnDone?: boolean
-    ): IShellFuture;
-
-    /**
-     * Close the comm.
-     *
-     * @param data - The data to send to the server on opening.
-     *
-     * @param metadata - Additional metatada for the message.
-     *
-     * @returns A future for the generated message.
-     *
-     * #### Notes
-     * This will send a `comm_close` message to the kernel, and call the
-     * `onClose` callback if set.
-     *
-     * This is a no-op if the comm is already closed.
-     */
-    close(
-      data?: JSONValue,
-      metadata?: PartialJSONObject,
-      buffers?: (ArrayBuffer | ArrayBufferView)[]
-    ): IShellFuture;
-  }
-=======
   /**
    * Start a new kernel.
    *
@@ -997,7 +645,6 @@
    * @returns A promise that resolves with the new kernel instance.
    */
   connectTo(options: IKernelConnection.IOptions): IKernelConnection;
->>>>>>> 28cef062
 
   /**
    * Shut down a kernel by id.
@@ -1041,15 +688,7 @@
    * The `done` promise resolves to the reply message if there is one,
    * otherwise it resolves to `undefined`.
    */
-<<<<<<< HEAD
-  export interface IModel extends PartialJSONObject {
-    /**
-     * Unique identifier of the kernel server session.
-     */
-    readonly id: string;
-=======
   readonly done: Promise<REPLY | undefined>;
->>>>>>> 28cef062
 
   /**
    * The reply handler for the kernel future.
@@ -1069,15 +708,7 @@
    * If the handler returns a promise, all kernel message processing pauses
    * until the promise is resolved.
    */
-<<<<<<< HEAD
-  export interface ISpecModel extends PartialJSONObject {
-    /**
-     * The name of the kernel spec.
-     */
-    readonly name: string;
-=======
   onIOPub: (msg: KernelMessage.IIOPubMessage) => void | PromiseLike<void>;
->>>>>>> 28cef062
 
   /**
    * The stdin handler for the kernel future.
@@ -1123,31 +754,17 @@
     hook: (msg: KernelMessage.IIOPubMessage) => boolean | PromiseLike<boolean>
   ): void;
 
-<<<<<<< HEAD
-    /**
-     * A dictionary of environment variables to set for the kernel.
-     */
-    readonly env?: PartialJSONObject;
-=======
   /**
    * Send an `input_reply` message.
    */
   sendInputReply(content: KernelMessage.IInputReplyMsg['content']): void;
 }
->>>>>>> 28cef062
 
 export interface IShellFuture<
   REQUEST extends KernelMessage.IShellMessage = KernelMessage.IShellMessage,
   REPLY extends KernelMessage.IShellMessage = KernelMessage.IShellMessage
 > extends IFuture<REQUEST, REPLY> {}
 
-<<<<<<< HEAD
-    /**
-     * A dictionary of additional attributes about this kernel; used by clients to aid in kernel selection.
-     */
-    readonly metadata?: PartialJSONObject;
-  }
-=======
 export interface IControlFuture<
   REQUEST extends KernelMessage.IControlMessage = KernelMessage.IControlMessage,
   REPLY extends KernelMessage.IControlMessage = KernelMessage.IControlMessage
@@ -1166,7 +783,6 @@
    * The target name for the comm channel.
    */
   readonly targetName: string;
->>>>>>> 28cef062
 
   /**
    * Callback for a comm close event.
@@ -1177,15 +793,7 @@
    * a promise, all kernel message processing pauses until the promise is
    * resolved.
    */
-<<<<<<< HEAD
-  export interface ISpecModels extends PartialJSONObject {
-    /**
-     * The name of the default kernel spec.
-     */
-    default: string;
-=======
   onClose: (msg: KernelMessage.ICommCloseMsg) => void | PromiseLike<void>;
->>>>>>> 28cef062
 
   /**
    * Callback for a comm message received event.
