{
  "name": "@jupyterlab/shortcuts-extension",
  "version": "2.0.0-alpha.4",
  "description": "JupyterLab - Shortcuts Extension",
  "homepage": "https://github.com/jupyterlab/jupyterlab",
  "bugs": {
    "url": "https://github.com/jupyterlab/jupyterlab/issues"
  },
  "repository": {
    "type": "git",
    "url": "https://github.com/jupyterlab/jupyterlab.git"
  },
  "license": "BSD-3-Clause",
  "author": "Project Jupyter",
  "files": [
    "lib/*.d.ts",
    "lib/*.js.map",
    "lib/*.js",
    "schema/*.json"
  ],
  "sideEffects": false,
  "main": "lib/index.js",
  "types": "lib/index.d.ts",
  "directories": {
    "lib": "lib/"
  },
  "scripts": {
    "build": "tsc -b",
    "clean": "rimraf lib",
    "docs": "typedoc src",
    "prepublishOnly": "npm run build",
    "watch": "tsc -b --watch"
  },
  "dependencies": {
<<<<<<< HEAD
    "@jupyterlab/application": "^2.0.0-alpha.3",
    "@jupyterlab/coreutils": "^4.0.0-alpha.3",
    "@lumino/commands": "^1.8.0",
=======
    "@jupyterlab/application": "^2.0.0-alpha.4",
    "@jupyterlab/coreutils": "^4.0.0-alpha.4",
    "@lumino/commands": "^1.7.0",
>>>>>>> e179205e
    "@lumino/coreutils": "^1.3.1",
    "@lumino/disposable": "^1.3.0"
  },
  "devDependencies": {
    "rimraf": "~2.6.2",
    "typedoc": "^0.15.2",
    "typescript": "~3.7.2"
  },
  "publishConfig": {
    "access": "public"
  },
  "jupyterlab": {
    "extension": true,
    "schemaDir": "schema"
  }
}<|MERGE_RESOLUTION|>--- conflicted
+++ resolved
@@ -32,15 +32,9 @@
     "watch": "tsc -b --watch"
   },
   "dependencies": {
-<<<<<<< HEAD
-    "@jupyterlab/application": "^2.0.0-alpha.3",
-    "@jupyterlab/coreutils": "^4.0.0-alpha.3",
-    "@lumino/commands": "^1.8.0",
-=======
     "@jupyterlab/application": "^2.0.0-alpha.4",
     "@jupyterlab/coreutils": "^4.0.0-alpha.4",
-    "@lumino/commands": "^1.7.0",
->>>>>>> e179205e
+    "@lumino/commands": "^1.8.0",
     "@lumino/coreutils": "^1.3.1",
     "@lumino/disposable": "^1.3.0"
   },
