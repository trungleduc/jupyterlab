--- conflicted
+++ resolved
@@ -36,19 +36,7 @@
 
 import { Menu } from '@phosphor/widgets';
 
-<<<<<<< HEAD
 import Commands, { EDITOR_ICON_CLASS } from './commands';
-=======
-/**
- * The class name for the text editor icon from the default theme.
- */
-const EDITOR_ICON_CLASS = 'jp-MaterialIcon jp-TextEditorIcon';
-
-/**
- * The class name for the text editor icon from the default theme.
- */
-const MARKDOWN_ICON_CLASS = 'jp-MarkdownIcon';
->>>>>>> 3592afd3
 
 /**
  * The name of the factory that creates editor widgets.
