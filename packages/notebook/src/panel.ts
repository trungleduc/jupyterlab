--- conflicted
+++ resolved
@@ -199,22 +199,12 @@
       return;
     }
     let { newValue } = args;
-<<<<<<< HEAD
-    void newValue.ready.then(() => {
-      if (
-        this.model &&
-        this.context.session.kernel === newValue &&
-        newValue.info
-      ) {
-        this._updateLanguage(newValue.info.language_info);
-=======
     void newValue.info.then(info => {
       if (
         this.model &&
         this.context.sessionContext.session?.kernel === newValue
       ) {
         this._updateLanguage(info.language_info);
->>>>>>> 28cef062
       }
     });
     void this._updateSpec(newValue);
@@ -255,28 +245,15 @@
   /**
    * Update the kernel spec.
    */
-<<<<<<< HEAD
-  private _updateSpec(kernel: Kernel.IKernelConnection): Promise<void> {
-    return kernel.getSpec().then(spec => {
-      if (this.isDisposed) {
-        return;
-      }
-      this.model!.metadata.set('kernelspec', {
-        name: kernel.name,
-        display_name: spec.display_name,
-        language: spec.language
-      });
-=======
   private async _updateSpec(kernel: Kernel.IKernelConnection): Promise<void> {
     const spec = await kernel.spec;
     if (this.isDisposed) {
       return;
     }
-    this.model.metadata.set('kernelspec', {
+    this.model!.metadata.set('kernelspec', {
       name: kernel.name,
-      display_name: spec.display_name,
-      language: spec.language
->>>>>>> 28cef062
+      display_name: spec?.display_name,
+      language: spec?.language
     });
   }
 
