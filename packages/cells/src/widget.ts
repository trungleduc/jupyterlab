--- conflicted
+++ resolved
@@ -1036,14 +1036,8 @@
   ): Promise<KernelMessage.IExecuteReplyMsg | void> {
     let model = cell.model;
     let code = model.value.text;
-<<<<<<< HEAD
     if (!code.trim() || !sessionContext.kernel) {
-      model.executionCount = null;
-      model.outputs.clear();
-=======
-    if (!code.trim() || !session.kernel) {
       model.clearExecution();
->>>>>>> 19b3d00f
       return;
     }
     let cellId = { cellId: model.id };
