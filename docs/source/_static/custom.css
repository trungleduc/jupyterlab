.wy-nav-side p.caption {
  color: #F5F5F5;
}

div.wy-side-nav-search {
  background: #F37626;
}

.wy-nav-content iframe {
  margin: auto;
  display: block;
<<<<<<< HEAD
=======
}

/* Elevation
  *
  * We style box-shadows using Material Design's idea of elevation. These particular numbers are taken from here:
  *
  * https://github.com/material-components/material-components-web
  * https://material-components-web.appspot.com/elevation.html
  */

.rst-content img.jp-screenshot {
  border: none;
  /* MD Elevation 8 */
  box-shadow: 0px 5px 5px -3px rgba(0, 0, 0, 0.2),
              0px 8px 10px 1px rgba(0, 0, 0, 0.14),
              0px 3px 14px 2px rgba(0, 0, 0, 0.12);
  margin-bottom: 24px;
}

/* 
 * The div.jp-youtube-video styling is done to get the YouTube video to size dynamically
 * to 100% of the content width.
 */

.rst-content div.jp-youtube-video {
  position: relative;
  width: 100%;
  height: 0px;
  /* This must be equal to the inverse of the aspect ratio of the video */
  /* The current value is: 56.25% = 315/560 */
  padding-bottom: 56.25%;
  border: none;
  /* MD Elevation 8 */
  box-shadow: 0px 5px 5px -3px rgba(0, 0, 0, 0.2),
              0px 8px 10px 1px rgba(0, 0, 0, 0.14),
              0px 3px 14px 2px rgba(0, 0, 0, 0.12);
  margin-bottom: 24px;
}

.rst-content div.jp-youtube-video iframe {
  position: absolute;
  left: 0px;
  top: 0px;
  width: 100%;
  height: 100%; 
>>>>>>> 99f718ab
}<|MERGE_RESOLUTION|>--- conflicted
+++ resolved
@@ -9,8 +9,6 @@
 .wy-nav-content iframe {
   margin: auto;
   display: block;
-<<<<<<< HEAD
-=======
 }
 
 /* Elevation
@@ -56,5 +54,4 @@
   top: 0px;
   width: 100%;
   height: 100%; 
->>>>>>> 99f718ab
 }